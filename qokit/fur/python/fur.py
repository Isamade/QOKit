--- conflicted
+++ resolved
@@ -72,10 +72,7 @@
     return x
 
 
-<<<<<<< HEAD
-=======
 @njit(fastmath=True, cache=True, parallel=True)
->>>>>>> ae2039a1
 def furxy_ring(x: np.ndarray, theta: float, n_qubits: int) -> np.ndarray:
     """
     Applies e^{-i theta (XX + YY)} on all adjacent pairs of qubits (with wrap-around)
